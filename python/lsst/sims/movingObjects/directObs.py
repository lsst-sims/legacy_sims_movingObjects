--- conflicted
+++ resolved
@@ -1,6 +1,5 @@
 from __future__ import print_function, division
 import numpy as np
-from itertools import repeat
 
 from .ooephemerides import PyOrbEphemerides
 from .baseObs import BaseObs
@@ -9,41 +8,16 @@
 
 
 class DirectObs(BaseObs):
-<<<<<<< HEAD
     """
     Generate observations of a set of moving objects: exact ephemeris at the times of each observation.
 
     First generates observations on a rough grid and looks for observations within a specified tolerance
     of the actual observations; for the observations which pass this cut, generates a precise ephemeris
     and checks if the object is within the FOV.
-=======
-    """Generate observations of a set of Orbits, using direct ephemeris generation.
 
-    Uses no interpolation to generate observations - direct ephemeris generation.
-    This is slow because it's generating ephemerides for all opsim data times,
-    then culling observations that aren't within FOV.
 
-    Parameters
-    ----------
-    cameraFootprint : CameraFootprint, opt
-        A cameraFootprint class (which provides a way to determine if observations fall into a given
-        camera footprint), such as lsstCameraFootprint.
-        If none provided, a simple circular FOV is available from the BaseObs class.
-    rFov : float, opt
-        Radius of the fov, to use for a circular FOV if cameraFootprint is None, in degrees.
-        Default 1.75 degrees.
-    timeCol : str, opt
-        Name of the column (in the simulated pointing history) for Time (MJD).
-        Default observationStartMJD.
-    seeingCol : str, opt
-        Name of the column (in the simulated pointing history) for the physical size of the seeing.
-        Default seeingFwhmGeom.
-    visitExpTimeCol : str, opt
-        Name of the column (in the simulated pointing history) for the visit exposure time.
-        Default visitExposureTime.
->>>>>>> 89cbf0a6
     """
-    def __init__(self, cameraFootprint=None, rFov=1.75,
+    def __init__(self, cameraFootprint=True, rFov=1.75,
                  ephfile=None, timescale='TAI', obscode='I11',
                  **kwargs):
         super().__init__(cameraFootprint, rFov, **kwargs)
@@ -51,34 +25,8 @@
         self.timescale = timescale
         self.obscode = obscode
 
-<<<<<<< HEAD
     def generateEphs(self, sso, times, ephMode):
         """Generate ephemerides.
-=======
-    def setTimes(self, times):
-        """Set an array for oorb of the ephemeris times desired, given an explicit set of times.
-
-        Parameters
-        ----------
-        times : numpy.ndarray
-            Array of the actual times of each ephemeris position.
-        """
-        self.ephTimes = np.array(list(zip(times, repeat(self.timescaleNum, len(times)))),
-                                 dtype='double', order='F')
-
-    def generateEphs(self, sso):
-        """Generate ephemerides for all times in self.ephTimes.
-
-        Parameters
-        ----------
-        sso : lsst.sims.movingObjects.Orbits
-            The (single) object for which to generate ephemerides at times self.ephTimes.
-
-        Returns
-        -------
-        numpy.ndarray
-            The ephemeride values at all times self.ephTimes.
->>>>>>> 89cbf0a6
         """
         self.ephems.setOrbits(sso)
         ephTimes = self.ephems._convertTimes(times, self.timescale)
@@ -90,7 +38,6 @@
         return ephs
 
     def run(self, obsData, outfileName, epoch=2000.0):
-<<<<<<< HEAD
         """Generate the observations of the objects.
         
         Parameters
@@ -101,27 +48,6 @@
             Output file name.
         epoch : float, opt
             Epoch of the RA/Dec of the observations.
-=======
-        """Find and write the observations of each object to disk.
-
-        For each object, identify the observations where the object is
-        within rFOV of the pointing boresight (potentially, also in the camera footprint),
-        and write the ephemeris values and observation metadata to disk.
-        Uses direct ephemeris generation for each pointing.
-
-        Parameters
-        ----------
-        obsData : np.recarray
-            The simulated pointing history data.
-        outfileName : str
-            The output file name.
-        tstep : float, opt
-            The time between points in the ephemeris grid, in days.
-            Default 2 hours.
-        epoch : float, opt
-            The epoch of the RA/Dec reference frame.
-            Default 2000.0
->>>>>>> 89cbf0a6
         """
         all_times = obsData[self.timeCol]
 
